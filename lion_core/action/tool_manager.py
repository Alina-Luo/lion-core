--- conflicted
+++ resolved
@@ -41,12 +41,8 @@
             return tool.__name__ in self.registry
         return False
 
-<<<<<<< HEAD
     def register_tool(
         self, tool: Tool | Callable[..., Any], update: bool = False):
-=======
-    def register_tool(self, tool: Tool | Callable[..., Any], update: bool = False):
->>>>>>> dae0bd5e
         """
         Register a single tool.
 
@@ -71,12 +67,7 @@
         self.registry[tool.function_name] = tool
 
     def register_tools(
-<<<<<<< HEAD
         self, tools: list[Tool | Callable[..., Any]] | Tool | Callable[..., Any]):
-=======
-        self, tools: list[Tool | Callable[..., Any]] | Tool | Callable[..., Any]
-    ):
->>>>>>> dae0bd5e
         """
         Register multiple tools.
 
