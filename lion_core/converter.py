--- conflicted
+++ resolved
@@ -59,14 +59,6 @@
         Raises:
             KeyError: If no converter is registered for the key.
         """
-<<<<<<< HEAD
-        if key not in cls._converters:
-            raise KeyError(f"No converter registered for key: {key}")
-        return cls._converters[key]
-
-    @classmethod
-    def convert_from(cls, obj: Any, key: str | None = None) -> dict[str, Any]:
-=======
         if key in cls._converters:
             return cls._converters[key]
         elif converter := getattr(DefaultConverter(), key+"_converter", None):
@@ -76,7 +68,6 @@
 
     @classmethod
     def convert_from(cls, target_class, obj: Any, key: str | None = None) -> dict[str, Any]:
->>>>>>> a242772d
         """
         Convert an object to a dictionary using the specified converter.
 
