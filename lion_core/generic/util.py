from collections import deque
from collections.abc import Generator, Mapping
from typing import Any, TypeVar

from lion_core.abc._space import Collective
from lion_core.exceptions import LionIDError
from lion_core.sys_utils import SysUtil
from lion_core.generic.element import Element

T = TypeVar("T")


def to_list_type(value: Any) -> list[Any]:
    """
    Convert input to a list format compatible with Lion framework.

    Args:
        value: Input of any type to be converted.

    Returns:
        A list representation of the input value.
    """
    if value is None:
        return []
    if isinstance(value, str):
        return [value] if SysUtil.is_id(value) else []
    if isinstance(value, Element):
        return [value]
    if isinstance(value, (Collective, Mapping)):
        return list(value.values())
    if isinstance(value, (list, tuple, set, deque, Generator)):
        return list(value)
    return [value]


def validate_order(value: Any) -> list[str]:
    """
    Validate and standardize order representation for Lion framework.

    Args:
        value: Input to be validated and converted.

    Returns:
        A list of strings representing valid Lion IDs.

    Raises:
        LionIDError: If input contains invalid types or Lion IDs.
    """

    try:
        result = []
        for item in to_list_type(value):
            if isinstance(item, str) and SysUtil.is_id(item):
                result.append(item)
            elif isinstance(item, Element):
                result.append(item.ln_id)
            else:
                id_ = SysUtil.get_id(item)
                if id_:
                    result.append(id_)
        return result
    except Exception as e:
        raise LionIDError("Must only contain valid Lion IDs.") from e


<<<<<<< HEAD
# @runtime_checkable
# class PileLoader(Protocol[T]):
#     """Protocol defining the interface for pile loader classes."""
#
#     @classmethod
#     def from_obj(cls, obj: T) -> Union[Dict[str, T], Sequence[T]]:
#         """
#         Convert an object to a dictionary or sequence of Elements.
#
#         Args:
#             obj: Object to convert.
#
#         Returns:
#             Dictionary or sequence of Elements.
#         """
#
#     @classmethod
#     def can_load(cls, obj: Any) -> bool:
#         """
#         Check if the loader can handle the given object.
#
#         Args:
#             obj: Object to check.
#
#         Returns:
#             True if the loader can handle the object, False otherwise.
#         """
#
#
# class PileLoaderRegistry:
#     """
#     Registry for PileLoader classes.
#
#     This class manages the registration and retrieval of PileLoader classes,
#     allowing for flexible and extensible data loading into Pile objects.
#     """
#
#     _loaders: Dict[str, Type[PileLoader]] = {}
#
#     @classmethod
#     def register(cls, key: str, loader: Type[PileLoader]) -> None:
#         """Register a PileLoader class with the given key."""
#         cls._loaders[key] = loader
#
#     @classmethod
#     def get(cls, key: str) -> Type[PileLoader]:
#         """
#         Get a PileLoader class by its key.
#
#         Args:
#             key: The identifier for the loader.
#
#         Returns:
#             The registered PileLoader class.
#
#         Raises:
#             KeyError: If no loader is registered for the given key.
#         """
#         if key not in cls._loaders:
#             raise KeyError(f"No loader registered for key: {key}")
#         return cls._loaders[key]
#
#     @classmethod
#     def load_from(
#         cls, obj: Any, key: str | None = None
#     ) -> Union[Dict[str, Element], Sequence[Element]]:
#         """
#         Load data into a dictionary or sequence of Elements using a loader.
#
#         This method attempts to load the given object using either a
#         specified loader or by trying all registered loaders.
#
#         Args:
#             obj: The object to load.
#             key: Optional key to specify which loader to use.
#
#         Returns:
#             A dictionary or sequence of Elements.
#
#         Raises:
#             LionValueError: If the specified loader can't handle the data.
#             LionTypeError: If no suitable loader is found for the data.
#         """
#         if key:
#             loader = cls.get(key)
#             if loader.can_load(obj):
#                 return loader.from_obj(obj)
#             raise LionValueError(f"Loader {key} cannot load the provided data")
#
#         for loader in cls._loaders.values():
#             if loader.can_load(obj):
#                 return loader.from_obj(obj)
#
#         raise LionTypeError(
#             f"No suitable loader found for the provided data type: {type(obj)}"
#         )
#
#
# def register_pile_loader(key: str, loader: Type[PileLoader]) -> None:
#     """
#     Register a PileLoader with the PileLoaderRegistry.
#
#     This function provides a convenient way to add new loaders to the registry.
#
#     Args:
#         key: The identifier for the loader.
#         loader: The PileLoader class to register.
#     """
#     PileLoaderRegistry.register(key, loader)
#
#
# def load_pile(
#     obj: Any, key: str | None = None
# ) -> Union[Dict[str, Element], Sequence[Element]]:
#     """
#     Load data into a dictionary or sequence of Elements.
#
#     This function uses the PileLoaderRegistry to load the given object
#     into a format suitable for creating a Pile.
#
#     Args:
#         obj: The object to load.
#         key: Optional key to specify which loader to use.
#
#     Returns:
#         A dictionary or sequence of Elements.
#
#     Raises:
#         LionValueError: If the specified loader can't handle the data.
#         LionTypeError: If no suitable loader is found for the data.
#     """
#     return PileLoaderRegistry.load_from(obj, key)


=======
>>>>>>> dae0bd5e
# File: lion_core/container/util.py<|MERGE_RESOLUTION|>--- conflicted
+++ resolved
@@ -63,141 +63,4 @@
         raise LionIDError("Must only contain valid Lion IDs.") from e
 
 
-<<<<<<< HEAD
-# @runtime_checkable
-# class PileLoader(Protocol[T]):
-#     """Protocol defining the interface for pile loader classes."""
-#
-#     @classmethod
-#     def from_obj(cls, obj: T) -> Union[Dict[str, T], Sequence[T]]:
-#         """
-#         Convert an object to a dictionary or sequence of Elements.
-#
-#         Args:
-#             obj: Object to convert.
-#
-#         Returns:
-#             Dictionary or sequence of Elements.
-#         """
-#
-#     @classmethod
-#     def can_load(cls, obj: Any) -> bool:
-#         """
-#         Check if the loader can handle the given object.
-#
-#         Args:
-#             obj: Object to check.
-#
-#         Returns:
-#             True if the loader can handle the object, False otherwise.
-#         """
-#
-#
-# class PileLoaderRegistry:
-#     """
-#     Registry for PileLoader classes.
-#
-#     This class manages the registration and retrieval of PileLoader classes,
-#     allowing for flexible and extensible data loading into Pile objects.
-#     """
-#
-#     _loaders: Dict[str, Type[PileLoader]] = {}
-#
-#     @classmethod
-#     def register(cls, key: str, loader: Type[PileLoader]) -> None:
-#         """Register a PileLoader class with the given key."""
-#         cls._loaders[key] = loader
-#
-#     @classmethod
-#     def get(cls, key: str) -> Type[PileLoader]:
-#         """
-#         Get a PileLoader class by its key.
-#
-#         Args:
-#             key: The identifier for the loader.
-#
-#         Returns:
-#             The registered PileLoader class.
-#
-#         Raises:
-#             KeyError: If no loader is registered for the given key.
-#         """
-#         if key not in cls._loaders:
-#             raise KeyError(f"No loader registered for key: {key}")
-#         return cls._loaders[key]
-#
-#     @classmethod
-#     def load_from(
-#         cls, obj: Any, key: str | None = None
-#     ) -> Union[Dict[str, Element], Sequence[Element]]:
-#         """
-#         Load data into a dictionary or sequence of Elements using a loader.
-#
-#         This method attempts to load the given object using either a
-#         specified loader or by trying all registered loaders.
-#
-#         Args:
-#             obj: The object to load.
-#             key: Optional key to specify which loader to use.
-#
-#         Returns:
-#             A dictionary or sequence of Elements.
-#
-#         Raises:
-#             LionValueError: If the specified loader can't handle the data.
-#             LionTypeError: If no suitable loader is found for the data.
-#         """
-#         if key:
-#             loader = cls.get(key)
-#             if loader.can_load(obj):
-#                 return loader.from_obj(obj)
-#             raise LionValueError(f"Loader {key} cannot load the provided data")
-#
-#         for loader in cls._loaders.values():
-#             if loader.can_load(obj):
-#                 return loader.from_obj(obj)
-#
-#         raise LionTypeError(
-#             f"No suitable loader found for the provided data type: {type(obj)}"
-#         )
-#
-#
-# def register_pile_loader(key: str, loader: Type[PileLoader]) -> None:
-#     """
-#     Register a PileLoader with the PileLoaderRegistry.
-#
-#     This function provides a convenient way to add new loaders to the registry.
-#
-#     Args:
-#         key: The identifier for the loader.
-#         loader: The PileLoader class to register.
-#     """
-#     PileLoaderRegistry.register(key, loader)
-#
-#
-# def load_pile(
-#     obj: Any, key: str | None = None
-# ) -> Union[Dict[str, Element], Sequence[Element]]:
-#     """
-#     Load data into a dictionary or sequence of Elements.
-#
-#     This function uses the PileLoaderRegistry to load the given object
-#     into a format suitable for creating a Pile.
-#
-#     Args:
-#         obj: The object to load.
-#         key: Optional key to specify which loader to use.
-#
-#     Returns:
-#         A dictionary or sequence of Elements.
-#
-#     Raises:
-#         LionValueError: If the specified loader can't handle the data.
-#         LionTypeError: If no suitable loader is found for the data.
-#     """
-#     return PileLoaderRegistry.load_from(obj, key)
-
-
-=======
->>>>>>> dae0bd5e
 # File: lion_core/container/util.py