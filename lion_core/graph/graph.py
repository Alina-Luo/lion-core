--- conflicted
+++ resolved
@@ -18,18 +18,12 @@
 
 from pydantic import Field, field_serializer
 
-<<<<<<< HEAD
 from lion_core.abc import Event, Relational
 from lion_core.sys_util import SysUtil
 from lion_core.generic import Pile, pile, Note
 from lion_core.exceptions import LionRelationError, ItemExistsError, ItemNotFoundError
 from lion_core.graph.edge_condition import EdgeCondition
 from lion_core.graph.edge import Edge
-=======
-from lion_core.sys_utils import SysUtil
-from lion_core.generic import Pile, pile, Note
-from lion_core.exceptions import LionRelationError, ItemExistsError
->>>>>>> cd151510
 from lion_core.graph.node import Node
 from lion_core.graph.edge import Edge
 
@@ -85,41 +79,12 @@
         except ItemExistsError as e:
             raise LionRelationError(f"Error adding node: {e}")
 
-<<<<<<< HEAD
-    def add_edge(
-        self,
-        head: Relational | str,
-        tail: Relational | str,
-        condition: EdgeCondition | None = None,
-        labels: list[str] | None = None,
-    ):
-        try:
-            for i in [head, tail]:
-                if i not in self and not isinstance(i, Relational):
-                    raise LionRelationError(f"Node {i} not found in the graph.")
-
-            # if head and tail are not in self.internal_nodes:
-            # they are relational objects now after the above check
-            edge = Edge(head=head, tail=tail, condition=condition, labels=labels)
-            self.internal_nodes.include([head, tail])
-            self.internal_edges.include(edge)
-
-        except Exception as e:
-            raise LionRelationError(f"Error adding edge: ") from e
-
-    def remove_node(
-        self,
-        node: Node | str,
-        delete: bool = False,
-    ) -> None:
-=======
     def add_edge(self, edge: Edge) -> None:
         """
         Add a edge to the graph.
 
         Args:
             edge: The edge to add.
->>>>>>> cd151510
 
         Raises:
             LionRelationError: If the edge already exists in the graph.
@@ -192,15 +157,9 @@
             for edge_id in self.node_edge_mapping[_id, "in"].keys():
                 result.append(self.internal_edges[edge_id])
 
-<<<<<<< HEAD
-        for i in ["head", "tail"]:
-            if not out.get(i):
-                out.pop(i)
-=======
         if direction in {"out", "both"}:
             for edge_id in self.node_edge_mapping[_id, "out"].keys():
                 result.append(self.internal_edges[edge_id])
->>>>>>> cd151510
 
         return Pile(items=result, item_type={Edge})
 
